# DB-GPT ![GitHub Repo stars](https://img.shields.io/github/stars/csunny/db-gpt?style=social)

---

[中文版](README.md)

<<<<<<< HEAD
## What is DB-GPT?

As large models are released and iterated upon, they are becoming increasingly intelligent. However, in the process of using large models, we face significant challenges in data security and privacy. We need to ensure that our sensitive data and environments remain completely controlled and avoid any data privacy leaks or security risks. Based on this, we have launched the DB-GPT project to build a complete private large model solution for all database-based scenarios. This solution supports local deployment, allowing it to be applied not only in independent private environments but also to be independently deployed and isolated according to business modules, ensuring that the ability of large models is absolutely private, secure, and controllable.
DB-GPT is an experimental open-source project that uses localized GPT large models to interact with your data and environment. With this solution, you can be assured that there is no risk of data leakage, and your data is 100% private and secure.
=======
[![Star History Chart](https://api.star-history.com/svg?repos=csunny/DB-GPT)](https://star-history.com/#csunny/DB-GPT)

A Open Database-GPT Experiment, interact your data and environment using the local GPT, no data leaks, 100% privately, 100% security.
>>>>>>> 4b407b58

## Features

Currently, we have released multiple key features, which are listed below to demonstrate our current capabilities:

- SQL language capabilities
  - SQL generation
  - SQL diagnosis
-  Private domain Q&A and data processing
  -  Database knowledge Q&A
  - Data processing
- Plugins
  -  Support custom plugin execution tasks and natively support the Auto-GPT plugin, such as:
    - Automatic execution of SQL and retrieval of query results
    - Automatic crawling and learning of knowledge
- Unified vector storage/indexing of knowledge base
  - Support for unstructured data such as PDF, Markdown, CSV, and WebURL


## Demo

Run on an RTX 4090 GPU. [YouTube](https://www.youtube.com/watch?v=1PWI6F89LPo)

### Run

<p align="center">
  <img src="./assets/demo_en.gif" width="600px" />
</p>

### SQL Generation

1. Generate Create Table SQL

<p align="center">
   <img src="./assets/SQL_Gen_CreateTable_en.png" width="600px" />
</p>

2. Generating executable SQL:To generate executable SQL, first select the corresponding database and then the model can generate SQL based on the corresponding database schema information. The successful result of running it would be demonstrated as follows:
<p align="center">
  <img src="./assets/exeable_en.png" width="600px" />
</p>

### Q&A

<p align="center">
  <img src="./assets/DB_QA_en.png" width="600px" />
</p>

1. Based on the default built-in knowledge base, question and answer. 
  - TODO

2. Add your own knowledge base.

  - TODO

3. Learning from crawling data from the Internet

  - TODO


## Introduction 
DB-GPT creates a vast model operating system using [FastChat](https://github.com/lm-sys/FastChat) and offers a large language model powered by [Vicuna](https://huggingface.co/Tribbiani/vicuna-7b). In addition, we provide private domain knowledge base question-answering capability through LangChain. Furthermore, we also provide support for additional plugins, and our design natively supports the Auto-GPT plugin.

Is the architecture of the entire DB-GPT shown in the following figure:

<p align="center">
  <img src="./assets/DB-GPT.png" width="600px" />
</p>

The core capabilities mainly consist of the following parts:
1. Knowledge base capability: Supports private domain knowledge base question-answering capability.
2. Large-scale model management capability: Provides a large model operating environment based on FastChat.
3. Unified data vector storage and indexing: Provides a uniform way to store and index various data types.
4. Connection module: Used to connect different modules and data sources to achieve data flow and interaction.
5. Agent and plugins: Provides Agent and plugin mechanisms, allowing users to customize and enhance the system's behavior.
6. Prompt generation and optimization: Automatically generates high-quality prompts and optimizes them to improve system response efficiency.
7. Multi-platform product interface: Supports various client products, such as web, mobile applications, and desktop applications.

Below is a brief introduction to each module:

### Knowledge base capability

As the knowledge base is currently the most significant user demand scenario, we natively support the construction and processing of knowledge bases. At the same time, we also provide multiple knowledge base management strategies in this project, such as:
1. Default built-in knowledge base
2. Custom addition of knowledge bases
3. Various usage scenarios such as constructing knowledge bases through plugin capabilities and web crawling. Users only need to organize the knowledge documents, and they can use our existing capabilities to build the knowledge base required for the large model.

### LLMs Management

In the underlying large model integration, we have designed an open interface that supports integration with various large models. At the same time, we have a very strict control and evaluation mechanism for the effectiveness of the integrated models. In terms of accuracy, the integrated models need to align with the capability of ChatGPT at a level of 85% or higher. We use higher standards to select models, hoping to save users the cumbersome testing and evaluation process in the process of use.

### Vector storage and indexing

In order to facilitate the management of knowledge after vectorization, we have built-in multiple vector storage engines, from memory-based Chroma to distributed Milvus. Users can choose different storage engines according to their own scenario needs. The storage of knowledge vectors is the cornerstone of AI capability enhancement. As the intermediate language for interaction between humans and large language models, vectors play a very important role in this project.

### Connections

In order to interact more conveniently with users' private environments, the project has designed a connection module, which can support connection to databases, Excel, knowledge bases, and other environments to achieve information and data exchange.

### Agent and Plugin

The ability of Agent and Plugin is the core of whether large models can be automated. In this project, we natively support the plugin mode, and large models can automatically achieve their goals. At the same time, in order to give full play to the advantages of the community, the plugins used in this project natively support the Auto-GPT plugin ecology, that is, Auto-GPT plugins can directly run in our project.

### Prompt Automatic Generation and Optimization

Prompt is a very important part of the interaction between the large model and the user, and to a certain extent, it determines the quality and accuracy of the answer generated by the large model. In this project, we will automatically optimize the corresponding prompt according to user input and usage scenarios, making it easier and more efficient for users to use large language models.

### Multi-Platform Product Interface

TODO: In terms of terminal display, we will provide a multi-platform product interface, including PC, mobile phone, command line, Slack and other platforms.

## Deployment 

### 1. Hardware Requirements
As our project has the ability to achieve ChatGPT performance of over 85%, there are certain hardware requirements. However, overall, the project can be deployed and used on consumer-grade graphics cards. The specific hardware requirements for deployment are as follows:

| GPU  | VRAM Size | Performance                                 |
| --------- | --------- | ------------------------------------------- |
| RTX 4090  | 24 GB     | Smooth conversation inference        |
| RTX 3090  | 24 GB     | Smooth conversation inference, better than V100 |
| V100      | 16 GB     | Conversation inference possible, noticeable stutter |

### 2. Install

This project relies on a local MySQL database service, which you need to install locally. We recommend using Docker for installation.

```bash
$ docker run --name=mysql -p 3306:3306 -e MYSQL_ROOT_PASSWORD=aa12345678 -dit mysql:latest
```
We use [Chroma embedding database](https://github.com/chroma-core/chroma) as the default for our vector database, so there is no need for special installation. If you choose to connect to other databases, you can follow our tutorial for installation and configuration. 
For the entire installation process of DB-GPT, we use the miniconda3 virtual environment. Create a virtual environment and install the Python dependencies.
```
python>=3.10
conda create -n dbgpt_env python=3.10
conda activate dbgpt_env
pip install -r requirements.txt
```
Alternatively, you can use the following command:
```
cd DB-GPT
conda env create -f environment.yml
```
It is recommended to set the Python package path to avoid runtime errors due to package not found.
```
echo "/root/workspace/DB-GPT" > /root/miniconda3/env/dbgpt_env/lib/python3.10/site-packages/dbgpt.pth 
```
Notice: You need replace the path to your owner.

### 3. Run
You can refer to this document to obtain the Vicuna weights: [Vicuna](https://github.com/lm-sys/FastChat/blob/main/README.md#model-weights) .

If you have difficulty with this step, you can also directly use the model from [this link](https://huggingface.co/Tribbiani/vicuna-7b) as a replacement.

1. Run server
```bash
$ python pilot/server/llmserver.py
```

Run gradio webui

```bash
$ python pilot/server/webserver.py
```
Notice:  the webserver need to connect llmserver,  so you need change the pilot/configs/model_config.py file. change the VICUNA_MODEL_SERVER = "http://127.0.0.1:8000" to your address.  It's very important.

## Usage Instructions
We provide a user interface for Gradio, which allows you to use DB-GPT through our user interface. Additionally, we have prepared several reference articles (written in Chinese) that introduce the code and principles related to our project.
- [LLM Practical In Action Series (1) — Combined Langchain-Vicuna Application Practical](https://medium.com/@cfqcsunny/llm-practical-in-action-series-1-combined-langchain-vicuna-application-practical-701cd0413c9f)

## Acknowledgement

The achievements of this project are thanks to the technical community, especially the following projects:
- FastChat for providing chat services
- vicuna-13b as the base model
- langchain tool chain
- Auto-GPT universal plugin template
- Hugging Face for big model management
- Chroma for vector storage
- Milvus for distributed vector storage
- ChatGLM as the base model
- llama-index for enhancing database-related knowledge using in-context learning based on existing knowledge bases.

<!-- GITCONTRIBUTOR_START -->

## Contributors

|[<img src="https://avatars.githubusercontent.com/u/17919400?v=4" width="100px;"/><br/><sub><b>csunny</b></sub>](https://github.com/csunny)<br/>|[<img src="https://avatars.githubusercontent.com/u/1011681?v=4" width="100px;"/><br/><sub><b>xudafeng</b></sub>](https://github.com/xudafeng)<br/>|[<img src="https://avatars.githubusercontent.com/u/7636723?s=96&v=4" width="100px;"/><br/><sub><b>明天</b></sub>](https://github.com/yhjun1026)<br/> | [<img src="https://avatars.githubusercontent.com/u/13723926?v=4" width="100px;"/><br/><sub><b>Aries-ckt</b></sub>](https://github.com/Aries-ckt)<br/>|[<img src="https://avatars.githubusercontent.com/u/95130644?v=4" width="100px;"/><br/><sub><b>thebigbone</b></sub>](https://github.com/thebigbone)<br/>|
| :---: | :---: | :---: | :---: |:---: |


This project follows the git-contributor [spec](https://github.com/xudafeng/git-contributor), auto updated at `Sun May 14 2023 23:02:43 GMT+0800`.

<!-- GITCONTRIBUTOR_END -->

## Licence

The MIT License (MIT)

## Contact Information
We are working on building a community, if you have any ideas about building the community, feel free to contact me us.  

name     | email|
---------|---------------------
 yushun06|  my_prophet@hotmail.com 
 csunny  |  cfqcsunny@gmail.com <|MERGE_RESOLUTION|>--- conflicted
+++ resolved
@@ -4,16 +4,13 @@
 
 [中文版](README.md)
 
-<<<<<<< HEAD
+[![Star History Chart](https://api.star-history.com/svg?repos=csunny/DB-GPT)](https://star-history.com/#csunny/DB-GPT)
+
 ## What is DB-GPT?
 
 As large models are released and iterated upon, they are becoming increasingly intelligent. However, in the process of using large models, we face significant challenges in data security and privacy. We need to ensure that our sensitive data and environments remain completely controlled and avoid any data privacy leaks or security risks. Based on this, we have launched the DB-GPT project to build a complete private large model solution for all database-based scenarios. This solution supports local deployment, allowing it to be applied not only in independent private environments but also to be independently deployed and isolated according to business modules, ensuring that the ability of large models is absolutely private, secure, and controllable.
+
 DB-GPT is an experimental open-source project that uses localized GPT large models to interact with your data and environment. With this solution, you can be assured that there is no risk of data leakage, and your data is 100% private and secure.
-=======
-[![Star History Chart](https://api.star-history.com/svg?repos=csunny/DB-GPT)](https://star-history.com/#csunny/DB-GPT)
-
-A Open Database-GPT Experiment, interact your data and environment using the local GPT, no data leaks, 100% privately, 100% security.
->>>>>>> 4b407b58
 
 ## Features
 
