--- conflicted
+++ resolved
@@ -1,34 +1,10 @@
 "use client"
 import dynamic from 'next/dynamic'
 
-<<<<<<< HEAD
-const AgentPage = (props) => {
-	const { refreshDialogList } = useDialogueContext();
-
-	const { data: historyList } = useRequest(async () => await sendGetRequest('/v1/chat/dialogue/messages/history', {
-		con_uid: props.params?.agentId
-	}), {
-		ready: !!props.params?.agentId
-	});
-
-	const { data: paramsList } = useRequest(async () => await sendPostRequest(`/v1/chat/mode/params/list?chat_mode=${props.searchParams?.scene}`), {
-		ready: !!props.searchParams?.scene
-	});
-
-	const { history, handleChatSubmit } = useAgentChat({
-		queryAgentURL: `http://localhost:5000/v1/chat/completions`,
-		queryBody: {
-			conv_uid: props.params?.agentId,
-			chat_mode: props.searchParams?.scene || 'chat_normal',
-		},
-		initHistory: historyList?.data
-	});
-=======
 const DynamicWrapper = dynamic(() => import ('@/components/agentPage'), {
   loading: () => <p>Loading...</p>,
   ssr: false,
 });
->>>>>>> 313fcfd5
 
 const DynamicAgentPage = (props: any) => {
 	return (
