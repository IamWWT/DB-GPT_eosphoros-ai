#!/usr/bin/env python3
# -*- coding: utf-8 -*-

import json
import requests
from pilot.configs.config import Config
from pilot.conversation import ROLE_ASSISTANT, ROLE_USER

CFG = Config()


def proxyllm_generate_stream(model, tokenizer, params, device, context_len=2048):
    history = []

    prompt = params["prompt"]
    stop = params.get("stop", "###")

    headers = {
        "Authorization": "Bearer " + CFG.proxy_api_key,
        "Token": CFG.proxy_api_key,
    }

    messages = prompt.split(stop)
    # Add history conversation
    for message in messages:
        if len(message) <= 0:
            continue
        if "human:" in message:
            history.append(
                {"role": "user", "content": message.split("human:")[1]},
            )
        elif "system:" in message:
            history.append(
                {
                    "role": "system",
                    "content": message.split("system:")[1],
                }
            )
        elif "ai:" in message:
            history.append(
                {
                    "role": "ai",
                    "content": message.split("ai:")[1],
                }
            )
        else:
            history.append(
                {
                    "role": "system",
                    "content": message,
                }
            )

    # 把最后一个用户的信息移动到末尾
    temp_his = history[::-1]
    last_user_input = None
    for m in temp_his:
        if m["role"] == "user":
            last_user_input = m
    if last_user_input:
        history.remove(last_user_input)
        history.append(last_user_input)

    payloads = {
        "model": "gpt-3.5-turbo",  # just for test, remove this later
        "messages": history,
        "temperature": params.get("temperature"),
        "max_tokens": params.get("max_new_tokens"),
<<<<<<< HEAD
        "stream": True
=======
        "stream": True,
>>>>>>> 3a446d40
    }

    res = requests.post(
        CFG.proxy_server_url, headers=headers, json=payloads, stream=True
    )

    text = ""
    for line in res.iter_lines():
        if line:
<<<<<<< HEAD
            json_data = line.split(b': ', 1)[1]
            decoded_line = json_data.decode("utf-8")
            if decoded_line.lower() != '[DONE]'.lower():
                obj = json.loads(json_data)
                if obj['choices'][0]['delta'].get('content') is not None:
                    content = obj['choices'][0]['delta']['content']
                    text += content
            yield text

    # native result.
    # payloads = {
    #     "model": "gpt-3.5-turbo",  # just for test, remove this later
    #     "messages": history,
    #     "temperature": params.get("temperature"),
    #     "max_tokens": params.get("max_new_tokens"),
    # }
    #
    # res = requests.post(
    #     CFG.proxy_server_url, headers=headers, json=payloads, stream=True
    # )
    #
    # text = ""
    # line = res.content
    # if line:
    #     decoded_line = line.decode("utf-8")
    #     json_line = json.loads(decoded_line)
    #     print(json_line)
    #     text += json_line["choices"][0]["message"]["content"]
    #     yield text
=======
            json_data = line.split(b": ", 1)[1]
            decoded_line = json_data.decode("utf-8")
            if decoded_line.lower() != "[DONE]".lower():
                obj = json.loads(json_data)
                if obj["choices"][0]["delta"].get("content") is not None:
                    content = obj["choices"][0]["delta"]["content"]
                    text += content
            yield text
>>>>>>> 3a446d40
<|MERGE_RESOLUTION|>--- conflicted
+++ resolved
@@ -51,7 +51,7 @@
                 }
             )
 
-    # 把最后一个用户的信息移动到末尾
+    # Move the last user's information to the end 
     temp_his = history[::-1]
     last_user_input = None
     for m in temp_his:
@@ -66,11 +66,7 @@
         "messages": history,
         "temperature": params.get("temperature"),
         "max_tokens": params.get("max_new_tokens"),
-<<<<<<< HEAD
-        "stream": True
-=======
         "stream": True,
->>>>>>> 3a446d40
     }
 
     res = requests.post(
@@ -80,43 +76,11 @@
     text = ""
     for line in res.iter_lines():
         if line:
-<<<<<<< HEAD
             json_data = line.split(b': ', 1)[1]
-            decoded_line = json_data.decode("utf-8")
-            if decoded_line.lower() != '[DONE]'.lower():
-                obj = json.loads(json_data)
-                if obj['choices'][0]['delta'].get('content') is not None:
-                    content = obj['choices'][0]['delta']['content']
-                    text += content
-            yield text
-
-    # native result.
-    # payloads = {
-    #     "model": "gpt-3.5-turbo",  # just for test, remove this later
-    #     "messages": history,
-    #     "temperature": params.get("temperature"),
-    #     "max_tokens": params.get("max_new_tokens"),
-    # }
-    #
-    # res = requests.post(
-    #     CFG.proxy_server_url, headers=headers, json=payloads, stream=True
-    # )
-    #
-    # text = ""
-    # line = res.content
-    # if line:
-    #     decoded_line = line.decode("utf-8")
-    #     json_line = json.loads(decoded_line)
-    #     print(json_line)
-    #     text += json_line["choices"][0]["message"]["content"]
-    #     yield text
-=======
-            json_data = line.split(b": ", 1)[1]
             decoded_line = json_data.decode("utf-8")
             if decoded_line.lower() != "[DONE]".lower():
                 obj = json.loads(json_data)
                 if obj["choices"][0]["delta"].get("content") is not None:
                     content = obj["choices"][0]["delta"]["content"]
                     text += content
-            yield text
->>>>>>> 3a446d40
+            yield text