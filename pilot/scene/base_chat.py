import datetime
import traceback
import warnings
import asyncio
import logging
from abc import ABC, abstractmethod
from typing import Any, List, Dict

from pilot.configs.config import Config
from pilot.component import ComponentType
from pilot.prompts.prompt_new import PromptTemplate
from pilot.scene.base_message import ModelMessage, ModelMessageRoleType
from pilot.scene.message import OnceConversation
from pilot.utils import get_or_create_event_loop
from pilot.utils.executor_utils import ExecutorFactory, blocking_func_to_async
from pilot.utils.tracer import root_tracer, trace
from pydantic import Extra
from pilot.memory.chat_history.chat_hisotry_factory import ChatHistory

logger = logging.getLogger(__name__)
headers = {"User-Agent": "dbgpt Client"}
CFG = Config()


class BaseChat(ABC):
    """DB-GPT Chat Service Base Module
    Include:
    stream_call():scene + prompt -> stream response
    nostream_call():scene + prompt -> nostream response
    """

    chat_scene: str = None
    llm_model: Any = None
    # By default, keep the last two rounds of conversation records as the context
    chat_retention_rounds: int = 0

    class Config:
        """Configuration for this pydantic object."""

        arbitrary_types_allowed = True

    @trace("BaseChat.__init__")
    def __init__(self, chat_param: Dict):
        """Chat Module Initialization
        Args:
           - chat_param: Dict
            - chat_session_id: (str) chat session_id
            - current_user_input: (str) current user input
            - model_name:(str) llm model name
            - select_param:(str) select param
        """
        self.chat_session_id = chat_param["chat_session_id"]
        self.chat_mode = chat_param["chat_mode"]
        self.current_user_input: str = chat_param["current_user_input"]
        self.llm_model = (
            chat_param["model_name"] if chat_param["model_name"] else CFG.LLM_MODEL
        )
        self.llm_echo = False

        ### load prompt template
        # self.prompt_template: PromptTemplate = CFG.prompt_templates[
        #     self.chat_mode.value()
        # ]
        self.prompt_template: PromptTemplate = (
            CFG.prompt_template_registry.get_prompt_template(
                self.chat_mode.value(),
                language=CFG.LANGUAGE,
                model_name=CFG.LLM_MODEL,
                proxyllm_backend=CFG.PROXYLLM_BACKEND,
            )
        )
        chat_history_fac = ChatHistory()
        ### can configurable storage methods
        self.memory = chat_history_fac.get_store_instance(chat_param["chat_session_id"])

        self.history_message: List[OnceConversation] = self.memory.messages()
        self.current_message: OnceConversation = OnceConversation(
            self.chat_mode.value()
        )
        self.current_message.model_name = self.llm_model
        if chat_param["select_param"]:
            if len(self.chat_mode.param_types()) > 0:
                self.current_message.param_type = self.chat_mode.param_types()[0]
            self.current_message.param_value = chat_param["select_param"]
        self.current_tokens_used: int = 0
        # The executor to submit blocking function
        self._executor = CFG.SYSTEM_APP.get_component(
            ComponentType.EXECUTOR_DEFAULT, ExecutorFactory
        ).create()

    class Config:
        """Configuration for this pydantic object."""

        extra = Extra.forbid
        arbitrary_types_allowed = True

    @property
    def chat_type(self) -> str:
        raise NotImplementedError("Not supported for this chat type.")

    @abstractmethod
    async def generate_input_values(self) -> Dict:
        """Generate input to LLM

        Please note that you must not perform any blocking operations in this function

        Returns:
            a dictionary to be formatted by prompt template
        """

    def do_action(self, prompt_response):
        return prompt_response

    def get_llm_speak(self, prompt_define_response):
        if hasattr(prompt_define_response, "thoughts"):
            if isinstance(prompt_define_response.thoughts, dict):
                if "speak" in prompt_define_response.thoughts:
                    speak_to_user = prompt_define_response.thoughts.get("speak")
                else:
                    speak_to_user = str(prompt_define_response.thoughts)
            else:
                if hasattr(prompt_define_response.thoughts, "speak"):
                    speak_to_user = prompt_define_response.thoughts.get("speak")
                elif hasattr(prompt_define_response.thoughts, "reasoning"):
                    speak_to_user = prompt_define_response.thoughts.get("reasoning")
                else:
                    speak_to_user = prompt_define_response.thoughts
        else:
            speak_to_user = prompt_define_response
        return speak_to_user

    async def __call_base(self):
        import inspect

        input_values = (
            await self.generate_input_values()
            if inspect.isawaitable(self.generate_input_values())
            else self.generate_input_values()
        )
        ### Chat sequence advance
        self.current_message.chat_order = len(self.history_message) + 1
        self.current_message.add_user_message(self.current_user_input)
        self.current_message.start_date = datetime.datetime.now().strftime(
            "%Y-%m-%d %H:%M:%S"
        )
        self.current_message.tokens = 0
        if self.prompt_template.template:
            metadata = {
                "template_scene": self.prompt_template.template_scene,
                "input_values": input_values,
            }
            with root_tracer.start_span(
                "BaseChat.__call_base.prompt_template.format", metadata=metadata
            ):
                current_prompt = self.prompt_template.format(**input_values)
            self.current_message.add_system_message(current_prompt)

        llm_messages = self.generate_llm_messages()
        if not CFG.NEW_SERVER_MODE:
            # Not new server mode, we convert the message format(List[ModelMessage]) to list of dict
            # fix the error of "Object of type ModelMessage is not JSON serializable" when passing the payload to request.post
            llm_messages = list(map(lambda m: m.dict(), llm_messages))
        payload = {
            "model": self.llm_model,
            "prompt": self.generate_llm_text(),
            "messages": llm_messages,
            "temperature": float(self.prompt_template.temperature),
            "max_new_tokens": int(self.prompt_template.max_new_tokens),
            "stop": self.prompt_template.sep,
            "echo": self.llm_echo,
        }
        return payload

    def stream_plugin_call(self, text):
        return text

    def knowledge_reference_call(self, text):
        return text

    async def check_iterator_end(iterator):
        try:
            await asyncio.anext(iterator)
            return False  # 迭代器还有下一个元素
        except StopAsyncIteration:
            return True  # 迭代器已经执行结束

    def _get_span_metadata(self, payload: Dict) -> Dict:
        metadata = {k: v for k, v in payload.items()}
        del metadata["prompt"]
        metadata["messages"] = list(
            map(lambda m: m if isinstance(m, dict) else m.dict(), metadata["messages"])
        )
        return metadata

    async def stream_call(self):
        # TODO Retry when server connection error
        payload = await self.__call_base()

        self.skip_echo_len = len(payload.get("prompt").replace("</s>", " ")) + 11
        logger.info(f"Requert: \n{payload}")
        ai_response_text = ""
        span = root_tracer.start_span(
            "BaseChat.stream_call", metadata=self._get_span_metadata(payload)
        )
        payload["span_id"] = span.span_id
        try:
            from pilot.model.cluster import WorkerManagerFactory

            worker_manager = CFG.SYSTEM_APP.get_component(
                ComponentType.WORKER_MANAGER_FACTORY, WorkerManagerFactory
            ).create()
            async for output in worker_manager.generate_stream(payload):
                ### Plug-in research in result generation
                msg = self.prompt_template.output_parser.parse_model_stream_resp_ex(
                    output, self.skip_echo_len
                )
                view_msg = self.stream_plugin_call(msg)
                view_msg = view_msg.replace("\n", "\\n")
                yield view_msg
            self.current_message.add_ai_message(msg)
            view_msg = self.knowledge_reference_call(msg)
            self.current_message.add_view_message(view_msg)
            span.end()
        except Exception as e:
            print(traceback.format_exc())
            logger.error("model response parase failed！" + str(e))
            self.current_message.add_view_message(
                f"""<span style=\"color:red\">ERROR!</span>{str(e)}\n  {ai_response_text} """
            )
            ### store current conversation
            span.end(metadata={"error": str(e)})
        self.memory.append(self.current_message)

    async def nostream_call(self):
        payload = await self.__call_base()
        logger.info(f"Request: \n{payload}")
        ai_response_text = ""
        span = root_tracer.start_span(
            "BaseChat.nostream_call", metadata=self._get_span_metadata(payload)
        )
        payload["span_id"] = span.span_id
        try:
            from pilot.model.cluster import WorkerManagerFactory

            worker_manager = CFG.SYSTEM_APP.get_component(
                ComponentType.WORKER_MANAGER_FACTORY, WorkerManagerFactory
            ).create()

            with root_tracer.start_span("BaseChat.invoke_worker_manager.generate"):
                model_output = await worker_manager.generate(payload)

            ### output parse
            ai_response_text = (
                self.prompt_template.output_parser.parse_model_nostream_resp(
                    model_output, self.prompt_template.sep
                )
            )
            ### model result deal
            self.current_message.add_ai_message(ai_response_text)
            prompt_define_response = (
                self.prompt_template.output_parser.parse_prompt_response(
                    ai_response_text
                )
            )
<<<<<<< HEAD
            ###  run
            result = await blocking_func_to_async(
                self._executor, self.do_action, prompt_define_response
            )
=======
            metadata = {
                "model_output": model_output.to_dict(),
                "ai_response_text": ai_response_text,
                "prompt_define_response": self._parse_prompt_define_response(
                    prompt_define_response
                ),
            }
            with root_tracer.start_span("BaseChat.do_action", metadata=metadata):
                ###  run
                result = await blocking_func_to_async(
                    self._executor, self.do_action, prompt_define_response
                )
>>>>>>> 8b1c73f6

            ### llm speaker
            speak_to_user = self.get_llm_speak(prompt_define_response)

            # view_message = self.prompt_template.output_parser.parse_view_response(
            #     speak_to_user, result
            # )
            view_message = await blocking_func_to_async(
                self._executor,
                self.prompt_template.output_parser.parse_view_response,
                speak_to_user,
                result,
                prompt_define_response
            )

            view_message = view_message.replace("\n", "\\n")
            self.current_message.add_view_message(view_message)
            span.end()
        except Exception as e:
            print(traceback.format_exc())
            logger.error("model response parase faild！" + str(e))
            self.current_message.add_view_message(
                f"""<span style=\"color:red\">ERROR!</span>{str(e)}\n  {ai_response_text} """
            )
            span.end(metadata={"error": str(e)})
        ### store dialogue
        self.memory.append(self.current_message)
        return self.current_ai_response()

    async def get_llm_response(self):
        payload = await self.__call_base()
        logger.info(f"Request: \n{payload}")
        ai_response_text = ""
        try:
            from pilot.model.cluster import WorkerManagerFactory

            worker_manager = CFG.SYSTEM_APP.get_component(
                ComponentType.WORKER_MANAGER_FACTORY, WorkerManagerFactory
            ).create()

            model_output = await worker_manager.generate(payload)

            ### output parse
            ai_response_text = (
                self.prompt_template.output_parser.parse_model_nostream_resp(
                    model_output, self.prompt_template.sep
                )
            )
            ### model result deal
            self.current_message.add_ai_message(ai_response_text)
            prompt_define_response = None
            prompt_define_response = (
                self.prompt_template.output_parser.parse_prompt_response(
                    ai_response_text
                )
            )
        except Exception as e:
            print(traceback.format_exc())
            logger.error("model response parse failed！" + str(e))
            self.current_message.add_view_message(
                f"""model response parse failed！{str(e)}\n  {ai_response_text} """
            )
        return prompt_define_response

    def _blocking_stream_call(self):
        logger.warn(
            "_blocking_stream_call is only temporarily used in webserver and will be deleted soon, please use stream_call to replace it for higher performance"
        )
        loop = get_or_create_event_loop()
        async_gen = self.stream_call()
        while True:
            try:
                value = loop.run_until_complete(async_gen.__anext__())
                yield value
            except StopAsyncIteration:
                break

    def _blocking_nostream_call(self):
        logger.warn(
            "_blocking_nostream_call is only temporarily used in webserver and will be deleted soon, please use nostream_call to replace it for higher performance"
        )
        loop = get_or_create_event_loop()
        try:
            return loop.run_until_complete(self.nostream_call())
        finally:
            loop.close()

    def call(self):
        if self.prompt_template.stream_out:
            yield self._blocking_stream_call()
        else:
            return self._blocking_nostream_call()

    async def prepare(self):
        pass

    def generate_llm_text(self) -> str:
        warnings.warn("This method is deprecated - please use `generate_llm_messages`.")
        text = ""
        ### Load scene setting or character definition
        if self.prompt_template.template_define:
            text += self.prompt_template.template_define + self.prompt_template.sep
        ### Load prompt
        text += self.__load_system_message()

        ### Load examples
        text += self.__load_example_messages()

        ### Load History
        text += self.__load_history_messages()

        ### Load User Input
        text += self.__load_user_message()
        return text

    def generate_llm_messages(self) -> List[ModelMessage]:
        """
        Structured prompt messages interaction between dbgpt-server and llm-server
        See https://github.com/csunny/DB-GPT/issues/328
        """
        messages = []
        ### Load scene setting or character definition as system message
        if self.prompt_template.template_define:
            messages.append(
                ModelMessage(
                    role=ModelMessageRoleType.SYSTEM,
                    content=self.prompt_template.template_define,
                )
            )
        ### Load prompt
        messages += self.__load_system_message(str_message=False)
        ### Load examples
        messages += self.__load_example_messages(str_message=False)

        ### Load History
        messages += self.__load_history_messages(str_message=False)

        ### Load User Input
        messages += self.__load_user_message(str_message=False)
        return messages

    def __load_system_message(self, str_message: bool = True):
        system_convs = self.current_message.get_system_conv()
        system_text = ""
        system_messages = []
        for system_conv in system_convs:
            system_text += (
                system_conv.type + ":" + system_conv.content + self.prompt_template.sep
            )
            system_messages.append(
                ModelMessage(role=system_conv.type, content=system_conv.content)
            )
        return system_text if str_message else system_messages

    def __load_user_message(self, str_message: bool = True):
        user_conv = self.current_message.get_user_conv()
        user_messages = []
        if user_conv:
            user_text = (
                user_conv.type + ":" + user_conv.content + self.prompt_template.sep
            )
            user_messages.append(
                ModelMessage(role=user_conv.type, content=user_conv.content)
            )
            return user_text if str_message else user_messages
        else:
            raise ValueError("Hi! What do you want to talk about？")

    def __load_example_messages(self, str_message: bool = True):
        example_text = ""
        example_messages = []
        if self.prompt_template.example_selector:
            for round_conv in self.prompt_template.example_selector.examples():
                for round_message in round_conv["messages"]:
                    if not round_message["type"] in [
                        ModelMessageRoleType.VIEW,
                        ModelMessageRoleType.SYSTEM,
                    ]:
                        message_type = round_message["type"]
                        message_content = round_message["data"]["content"]
                        example_text += (
                            message_type
                            + ":"
                            + message_content
                            + self.prompt_template.sep
                        )
                        example_messages.append(
                            ModelMessage(role=message_type, content=message_content)
                        )
        return example_text if str_message else example_messages

    def __load_history_messages(self, str_message: bool = True):
        history_text = ""
        history_messages = []
        if self.prompt_template.need_historical_messages:
            if self.history_message:
                logger.info(
                    f"There are already {len(self.history_message)} rounds of conversations! Will use {self.chat_retention_rounds} rounds of content as history!"
                )
            if len(self.history_message) > self.chat_retention_rounds:
                for first_message in self.history_message[0]["messages"]:
                    if not first_message["type"] in [
                        ModelMessageRoleType.VIEW,
                        ModelMessageRoleType.SYSTEM,
                    ]:
                        message_type = first_message["type"]
                        message_content = first_message["data"]["content"]
                        history_text += (
                            message_type
                            + ":"
                            + message_content
                            + self.prompt_template.sep
                        )
                        history_messages.append(
                            ModelMessage(role=message_type, content=message_content)
                        )
                if self.chat_retention_rounds > 1:
                    index = self.chat_retention_rounds - 1
                    for round_conv in self.history_message[-index:]:
                        for round_message in round_conv["messages"]:
                            if not round_message["type"] in [
                                ModelMessageRoleType.VIEW,
                                ModelMessageRoleType.SYSTEM,
                            ]:
                                message_type = round_message["type"]
                                message_content = round_message["data"]["content"]
                                history_text += (
                                    message_type
                                    + ":"
                                    + message_content
                                    + self.prompt_template.sep
                                )
                                history_messages.append(
                                    ModelMessage(
                                        role=message_type, content=message_content
                                    )
                                )

            else:
                ### user all history
                for conversation in self.history_message:
                    for message in conversation["messages"]:
                        ### histroy message not have promot and view info
                        if not message["type"] in [
                            ModelMessageRoleType.VIEW,
                            ModelMessageRoleType.SYSTEM,
                        ]:
                            message_type = message["type"]
                            message_content = message["data"]["content"]
                            history_text += (
                                message_type
                                + ":"
                                + message_content
                                + self.prompt_template.sep
                            )
                            history_messages.append(
                                ModelMessage(role=message_type, content=message_content)
                            )

        return history_text if str_message else history_messages

    def current_ai_response(self) -> str:
        for message in self.current_message.messages:
            if message.type == "view":
                return message.content
        return None

    def generate(self, p) -> str:
        """
        generate context for LLM input
        Args:
            p:

        Returns:

        """
        pass

    def _parse_prompt_define_response(self, prompt_define_response: Any) -> Any:
        if not prompt_define_response:
            return ""
        if isinstance(prompt_define_response, str) or isinstance(
            prompt_define_response, dict
        ):
            return prompt_define_response
        if isinstance(prompt_define_response, tuple):
            if hasattr(prompt_define_response, "_asdict"):
                # namedtuple
                return prompt_define_response._asdict()
            else:
                return dict(
                    zip(range(len(prompt_define_response)), prompt_define_response)
                )
        else:
            return prompt_define_response<|MERGE_RESOLUTION|>--- conflicted
+++ resolved
@@ -262,12 +262,6 @@
                     ai_response_text
                 )
             )
-<<<<<<< HEAD
-            ###  run
-            result = await blocking_func_to_async(
-                self._executor, self.do_action, prompt_define_response
-            )
-=======
             metadata = {
                 "model_output": model_output.to_dict(),
                 "ai_response_text": ai_response_text,
@@ -280,7 +274,7 @@
                 result = await blocking_func_to_async(
                     self._executor, self.do_action, prompt_define_response
                 )
->>>>>>> 8b1c73f6
+
 
             ### llm speaker
             speak_to_user = self.get_llm_speak(prompt_define_response)
